--- conflicted
+++ resolved
@@ -23,28 +23,21 @@
 import com.yahoo.elide.jsonapi.models.ResourceIdentifier;
 import com.yahoo.elide.security.executors.BypassPermissionExecutor;
 import com.yahoo.elide.utils.JsonParser;
-<<<<<<< HEAD
 
 import com.fasterxml.jackson.databind.JsonNode;
 import com.google.common.collect.Sets;
 
-=======
 import example.Child;
 import example.FunWithPermissions;
 import example.Invoice;
 import example.LineItem;
 import example.Parent;
 import example.User;
->>>>>>> db89042e
+
 import org.apache.http.HttpStatus;
 import org.testng.Assert;
 import org.testng.annotations.BeforeClass;
 import org.testng.annotations.Test;
-
-import example.Child;
-import example.FunWithPermissions;
-import example.Parent;
-import example.User;
 
 import java.io.IOException;
 import java.util.Collection;
@@ -136,19 +129,15 @@
         user.setPassword("god");
         tx.save(user, null);
 
-<<<<<<< HEAD
-        tx.commit(null);
-=======
         Invoice invoice = new Invoice();
         invoice.setId(1);
         LineItem item = new LineItem();
         invoice.setItems(Sets.newHashSet(item));
         item.setInvoice(invoice);
-        tx.save(invoice);
-        tx.save(item);
-
-        tx.commit();
->>>>>>> db89042e
+        tx.save(invoice, null);
+        tx.save(item, null);
+
+        tx.commit(null);
     }
 
     @Test(priority = -1)
