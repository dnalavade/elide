--- conflicted
+++ resolved
@@ -8,7 +8,6 @@
 import com.yahoo.elide.core.DataStoreTransaction;
 import com.yahoo.elide.core.EntityDictionary;
 import com.yahoo.elide.security.RequestScope;
-import com.yahoo.elide.core.exceptions.InvalidOperationException;
 import com.yahoo.elide.core.filter.InMemoryFilterOperation;
 import com.yahoo.elide.core.filter.Predicate;
 import com.yahoo.elide.core.filter.expression.FilterExpression;
@@ -60,13 +59,8 @@
             return;
         }
         String id = dictionary.getId(object);
-<<<<<<< HEAD
-        if (id.equals("0")) {
-            throw new InvalidOperationException("Save on object id = 0");
-=======
         if (id == null || id.equals("null") || id.equals("0")) {
-            setId(object, dictionary.getId(createObject(object.getClass())));
->>>>>>> db89042e
+            createObject(object, requestScope);
         }
         id = dictionary.getId(object);
         operations.add(new Operation(id, object, object.getClass(), false));
