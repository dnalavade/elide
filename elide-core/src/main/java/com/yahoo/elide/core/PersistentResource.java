--- conflicted
+++ resolved
@@ -1004,15 +1004,8 @@
             }
         }
 
-<<<<<<< HEAD
         Object val = requestScope.getTransaction()
                 .getRelation(requestScope.getTransaction(), obj, relationName, filterExpression, Optional.empty(),
-=======
-        Object val;
-
-        val = requestScope.getTransaction()
-                .getRelation(requestScope.getTransaction(), obj, relationName, filterExpression,  Optional.empty(),
->>>>>>> 95d4abe9
                         Optional.empty(), requestScope);
 
         if (val == null) {
@@ -1057,21 +1050,10 @@
                 filterExpression = permissionFilter;
             }
         }
-<<<<<<< HEAD
 
         Object val = requestScope.getTransaction()
-                .getRelation(requestScope.getTransaction(), obj, relationName,
-                        filterExpression,
-                        Optional.ofNullable(requestScope.getSorting()),
-                        Optional.ofNullable(requestScope.getPagination()),
-                            requestScope);
-=======
-        Object val;
-
-        val = requestScope.getTransaction()
                 .getRelation(requestScope.getTransaction(), obj, relationName, filterExpression,
                         sorting, pagination, requestScope);
->>>>>>> 95d4abe9
 
         if (val == null) {
             return Collections.emptySet();
