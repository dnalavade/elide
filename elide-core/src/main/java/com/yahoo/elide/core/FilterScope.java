/*
 * Copyright 2016, Yahoo Inc.
 * Licensed under the Apache License, Version 2.0
 * See LICENSE file in project root for terms.
 */
package com.yahoo.elide.core;

import com.yahoo.elide.annotation.ReadPermission;
import com.yahoo.elide.security.PermissionExecutor;
import com.yahoo.elide.security.checks.ExtractedChecks;
import com.yahoo.elide.security.checks.InlineCheck;
import lombok.Getter;
import lombok.extern.slf4j.Slf4j;

import java.util.Collections;
import java.util.List;

/**
 * Scope for filter processing.  Contains requestScope and checks.
 */
@Slf4j
public class FilterScope {

    @Getter private final RequestScope requestScope;
    @Getter private final ExtractedChecks.CheckMode checkMode;
    @Getter private final List<InlineCheck> inlineChecks;

    public FilterScope(RequestScope requestScope) {
        this.requestScope = requestScope;
        this.checkMode = ExtractedChecks.CheckMode.ALL;
        inlineChecks = Collections.emptyList();
    }

    public FilterScope(RequestScope requestScope, Class<?> resourceClass) {
        ExtractedChecks checks =
                PermissionExecutor.loadEntityChecks(ReadPermission.class, resourceClass, requestScope.getDictionary());
        this.requestScope = requestScope;
        this.checkMode = checks.getCheckMode();
        this.inlineChecks = checks.getInlineChecks();
    }

    public FilterScope(RequestScope requestScope, ExtractedChecks.CheckMode checkMode, List<InlineCheck> inlineChecks) {
        this.requestScope = requestScope;
        this.checkMode = checkMode;
        this.inlineChecks = inlineChecks;
    }

    /**
     * Determine whether or not the check mode is any.
     *
     * NOTE: This method is often used in transaction implementations.
     *
     * @return True if checkmode is any, false if all.
     */
    public boolean isAny() {
        return ExtractedChecks.CheckMode.ANY == checkMode;
    }

    /**
<<<<<<< HEAD
     * Returns true if pagination limits were added to this query
     *
     * @return true if there is pagination filtering
     */
    public boolean hasSortingRules() {
        return !requestScope.getSorting().isDefaultInstance();
    }

    /**
     * Returns true if pagination limits were added to this query
     *
     * @return true if there is pagination filtering
     */
    public boolean hasPagination() {
        return !requestScope.getPagination().isDefault();
    }

    /**
     * Get User Permissions.
=======
     * Returns true if filters are applied to this query.
>>>>>>> 1585b744
     *
     * NOTE: This method is often used in transaction implementations.
     *
     * @return true if there are filters
     */
    public boolean hasPredicates() {
        return !requestScope.getPredicates().isEmpty();
    }
}<|MERGE_RESOLUTION|>--- conflicted
+++ resolved
@@ -57,8 +57,10 @@
     }
 
     /**
-<<<<<<< HEAD
+
      * Returns true if pagination limits were added to this query
+     *
+     * NOTE: This method is often used in GET transaction implementations
      *
      * @return true if there is pagination filtering
      */
@@ -69,6 +71,8 @@
     /**
      * Returns true if pagination limits were added to this query
      *
+     * NOTE: This method is often used in GET transaction implementations
+     *
      * @return true if there is pagination filtering
      */
     public boolean hasPagination() {
@@ -76,10 +80,7 @@
     }
 
     /**
-     * Get User Permissions.
-=======
      * Returns true if filters are applied to this query.
->>>>>>> 1585b744
      *
      * NOTE: This method is often used in transaction implementations.
      *
